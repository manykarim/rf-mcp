--- conflicted
+++ resolved
@@ -212,8 +212,6 @@
 
 **STDIO** with `uv`
 
-**Using UV**
-
 ```json
 {
   "servers": {
@@ -240,31 +238,7 @@
 }
 ```
 
-<<<<<<< HEAD
-**Hint:** 
-If you set up a virtual environment, make sure to also use the python executable from that venv to start the server.
-
-**Using Docker**
-
-```json
-{
-  "servers": {
-    "robotmcp": {
-      "command": "docker",
-      "args": ["run", "-i", "--rm", "robotmcp"]
-    }
-  }
-}
-```
-
-### Claude Desktop
-
-**Location:** `~/Library/Application Support/Claude/claude_desktop_config.json` (macOS)
-=======
 **HTTP**
->>>>>>> a784a9d4
-
-**Using UV**
 
 ```json
 {
@@ -277,23 +251,6 @@
 }
 ```
 
-<<<<<<< HEAD
-**Using Docker**
-
-```json
-{
-  "servers": {
-    "robotmcp": {
-      "command": "docker",
-      "args": ["run", "-i", "--rm", "robotmcp"]
-    }
-  }
-}
-```
-
-### Other AI Agents
-RobotMCP works with any MCP-compatible AI agent. Use the stdio configuration above.
-=======
 **Hint:**
 If you set up a virtual environment, make sure to also use the python executable from that venv to start the server.
 
@@ -333,7 +290,6 @@
 #### Logging
 
 - `--log-level {DEBUG|INFO|WARNING|ERROR}` – Server logging level (default: `INFO`).
->>>>>>> a784a9d4
 
 ## 🪝 Debug Attach Bridge
 
@@ -342,8 +298,6 @@
 ### MCP Server Setup
 
 Example configuration with passed environment variables for Debug Bridge
-
-#### Using UV
 
 ```json
 {
@@ -363,23 +317,6 @@
 }
 ```
 
-#### Using Docker
-
-{
-  "servers": {
-    "RobotMCP": {
-      "command": "docker",
-      "args": ["run", "-i", "--rm", "robotmcp"],
-       "env": {
-        "ROBOTMCP_ATTACH_HOST": "127.0.0.1",
-        "ROBOTMCP_ATTACH_PORT": "7317",
-        "ROBOTMCP_ATTACH_TOKEN": "change-me",
-        "ROBOTMCP_ATTACH_DEFAULT": "auto"
-      }
-    }
-  }
-}
-
 ### Robot Framework setup
 
 Import the library and start the serve loop inside the suite that you are debugging:
