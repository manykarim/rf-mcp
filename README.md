--- conflicted
+++ resolved
@@ -120,18 +120,12 @@
 # or explicitly
 pip install rf-mcp[slim]
 
-<<<<<<< HEAD
 # Feature bundles (install what you need)
 pip install rf-mcp[web]       # Browser Library + SeleniumLibrary
 pip install rf-mcp[mobile]    # AppiumLibrary
 pip install rf-mcp[api]       # RequestsLibrary
 pip install rf-mcp[database]  # DatabaseLibrary
 pip install rf-mcp[all]       # All optional Robot Framework libraries
-=======
-# Install browser automation libraries
-pip install robotframework-browser
-rfbrowser init  # Install browser binaries
->>>>>>> 21a8c781
 
 # Browser Library still needs Playwright browsers
 rfbrowser init
