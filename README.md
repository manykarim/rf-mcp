# 🤖 RobotMCP - AI-Powered Test Automation Bridge

[![Python](https://img.shields.io/badge/python-3.10+-blue.svg)](https://python.org)
[![Robot Framework](https://img.shields.io/badge/robot%20framework-6.0+-green.svg)](https://robotframework.org)
[![FastMCP](https://img.shields.io/badge/fastmcp-2.0+-orange.svg)](https://github.com/jlowin/fastmcp)
[![License](https://img.shields.io/badge/license-Apache%202.0-blue.svg)](LICENSE)

**Transform natural language into production-ready Robot Framework tests using AI agents and MCP protocol.**

RobotMCP is a comprehensive Model Context Protocol (MCP) server that bridges the gap between human language and Robot Framework automation. It enables AI agents to understand test intentions, execute steps interactively, and generate complete test suites from successful executions.

**Intro**

https://github.com/user-attachments/assets/ad89064f-cab3-4ae6-a4c4-5e8c241301a1

**Setup**

https://github.com/user-attachments/assets/8448cb70-6fb3-4f04-9742-a8a8453a9c7f

**Debug Bridge**

https://github.com/user-attachments/assets/8d87cd6e-c32e-4481-9f37-48b83f69f72f

---

## ✨ Quick Start

### 1️⃣ Install

```bash
pip install rf-mcp
```

### 2️⃣ Add to VS Code (Cline/Claude Desktop)

#### STDIO

```json
{
  "servers": {
    "robotmcp": {
      "type": "stdio",
      "command": "uv",
      "args": ["run", "robotmcp.server"]
    }
  }
}
```

#### HTTP

Start the MCP server with HTTP transport:

```bash
uv run robotmcp.server --transport http --host 127.0.0.1 --port 8000
```

Then configure your AI agent:

```json
{
  "servers": {
    "robotmcp": {
      "type": "http",
      "url": "http://localhost:8000/mcp"
    }
  }
}
```

### 3️⃣ Start Testing with AI

```
Use #robotmcp to create a TestSuite and execute it step wise.
Create a test for https://www.saucedemo.com/ that:
- Logs in to https://www.saucedemo.com/ with valid credentials
- Adds two items to cart
- Completes checkout process
- Verifies success message

Use Selenium Library.
Execute the test suite stepwise and build the final version afterwards.
```

**That's it!** RobotMCP will guide the AI through the entire testing workflow.

---

## 🛠️ Installation & Setup

### Prerequisites

- Python 3.10+
- Robot Framework 7.0+

`rf-mcp` comes with minimal dependencies by default. To use specific libraries (e.g., Browser, Selenium, Appium), install the corresponding extras or libraries separately.

### Method 1: UV Installation (Recommended)

```bash
# Install with uv pip wrapper
uv venv   # create a virtual environment
uv pip install rf-mcp

# Feature bundles (install what you need)
uv pip install rf-mcp[web]       # Browser Library + SeleniumLibrary
uv pip install rf-mcp[mobile]    # AppiumLibrary
uv pip install rf-mcp[api]       # RequestsLibrary
uv pip install rf-mcp[database]  # DatabaseLibrary
uv pip install rf-mcp[frontend]  # Django-based web frontend dashboard
pip install rf-mcp[all]       # All optional Robot Framework libraries

# Alternatively, add to an existing uv project
uv init
# Add rf-mcp to project dependencies and sync
uv add rf-mcp[all]
uv sync

# Browser Library still needs Playwright browsers
uv run rfbrowser init
```

### Method 2 PyPI Installation

```bash
# Install RobotMCP core (minimal dependencies)
pip install rf-mcp

# Feature bundles (install what you need)
pip install rf-mcp[web]       # Browser Library + SeleniumLibrary
pip install rf-mcp[mobile]    # AppiumLibrary
pip install rf-mcp[api]       # RequestsLibrary
pip install rf-mcp[database]  # DatabaseLibrary
pip install rf-mcp[frontend]  # Django-based web frontend dashboard
pip install rf-mcp[all]       # All optional Robot Framework libraries

# Browser Library still needs Playwright browsers
rfbrowser init
# or
python -m Browser.entry install
```

Prefer installing individual Robot Framework libraries instead?  
Just install `rf-mcp` and add your desired libraries manually.

### Method 3: Development Installation

```bash
# Clone repository
git clone https://github.com/manykarim/rf-mcp.git
cd rf-mcp

# Install with uv (recommended)
uv sync
# Include optional extras & dev tooling
uv sync --all-extras --dev

# Or with pip
pip install -e .
```

### Playwright/Browsers for UI Tests

- Browser Library: run `rfbrowser init` (downloads Playwright and browsers)

### Hint: When using a venv

If you are using a virtual environment (venv) for your project, I recommend to install the `rf-mcp` package within the same venv.

---

## 🔌 Library Plugins

Extend RobotMCP with custom libraries via the plugin system. Two discovery modes are available:

- **Entry points** (`robotmcp.library_plugins`) for packaged plugins.
- **Manifest files** (JSON) under `.robotmcp/plugins/` for workspace overrides.

See the [Library Plugin Authoring Guide](docs/library-plugin-authoring.md) for detailed instructions and explore the sample plugin in [`examples/plugins/sample_plugin`](examples/plugins/sample_plugin/) to get started quickly.
When starting the MCP server, make sure to use the Python interpreter from that venv.

---

## 🖥️ Frontend Dashboard

RobotMCP ships with an optional Django-based dashboard that mirrors active sessions, keywords, and tool activity.

![RobotMCP Frontend Dashboard](media/frontend.png)

1. **Install frontend extras**
   ```bash
   pip install rf-mcp[frontend]
   ```
2. **Start the MCP server with the frontend enabled**
   ```bash
   uv run robotmcp.server --with-frontend
   ```
   - Default URL: <http://127.0.0.1:8001/>
   - Quick toggles: `--frontend-host`, `--frontend-port`, `--frontend-base-path`
   - Environment equivalents: `ROBOTMCP_ENABLE_FRONTEND=1`, `ROBOTMCP_FRONTEND_HOST`, `ROBOTMCP_FRONTEND_PORT`, `ROBOTMCP_FRONTEND_BASE_PATH`, `ROBOTMCP_FRONTEND_DEBUG`
3. **Connect your MCP client** (Cline, Claude Desktop, etc.) to the same server process—the dashboard automatically streams events once the session is active.

To disable the dashboard for a given run, either omit the flag or pass `--without-frontend`.

---

## 🔧 MCP Integration

### VS Code (GitHub Copilot)

`.vscode/mcp.json`

**STDIO** with `uv`

**Using UV**

```json
{
  "servers": {
    "robotmcp": {
      "type": "stdio",
      "command": "uv",
      "args": ["run", "robotmcp.server"]
    }
  }
}
```

**STDIO** with `python`

```json
{
  "servers": {
    "robotmcp": {
      "type": "stdio",
      "command": "python",
      "args": ["-m", "robotmcp.server"]
    }
  }
}
```

<<<<<<< HEAD
**Hint:** 
If you set up a virtual environment, make sure to also use the python executable from that venv to start the server.

**Using Docker**

```json
{
  "servers": {
    "robotmcp": {
      "command": "docker",
      "args": ["run", "-i", "--rm", "robotmcp"]
    }
  }
}
```

### Claude Desktop

**Location:** `~/Library/Application Support/Claude/claude_desktop_config.json` (macOS)
=======
**HTTP**
>>>>>>> a784a9d4

**Using UV**

```json
{
  "servers": {
    "robotmcp": {
      "type": "http",
      "url": "http://localhost:8000/mcp"
    }
  }
}
```

<<<<<<< HEAD
**Using Docker**

```json
{
  "servers": {
    "robotmcp": {
      "command": "docker",
      "args": ["run", "-i", "--rm", "robotmcp"]
    }
  }
}
```

### Other AI Agents
RobotMCP works with any MCP-compatible AI agent. Use the stdio configuration above.
=======
**Hint:**
If you set up a virtual environment, make sure to also use the python executable from that venv to start the server.

### Different Transport Modes

RobotMCP supports multiple transport modes:

- **STDIO** (default): Communicate via standard input/output streams.
- **HTTP**: Start the server with `--transport http` and connect via HTTP.
- **SSE**: Start the server with `--transport sse` and connect via Server-Sent Events.

```bash
uv run robotmcp.server --transport http --host 127.0.0.1 --port 8000

uv run robotmcp.server --transport stdio
```

### Other CLI arguments

#### Transport & Network

- `--transport {stdio|http|sse}` – Communication protocol (default: `stdio`). Use `http` or `sse` for remote connections.
- `--host <address>` – Bind address for HTTP/SSE transports (default: `127.0.0.1`).
- `--port <port>` – Port for HTTP/SSE transports (default: `8000`).
- `--path <path>` – URL path for HTTP/SSE endpoints (default: `/mcp`). Customize the endpoint path to avoid conflicts or fit your URL structure (e.g., `--path /api/mcp/`).

#### Frontend Dashboard

- `--with-frontend` – Enable the optional Django-based frontend dashboard.
- `--without-frontend` – Disable the frontend, even if environment variables enable it.
- `--frontend-host <address>` – Frontend server address (default: `127.0.0.1`).
- `--frontend-port <port>` – Frontend server port (default: `8001`).
- `--frontend-base-path <path>` – URL base path for frontend (default: `/`).
- `--frontend-debug` – Enable Django debug mode for development.
- `--frontend-no-debug` – Disable Django debug mode.

#### Logging

- `--log-level {DEBUG|INFO|WARNING|ERROR}` – Server logging level (default: `INFO`).
>>>>>>> a784a9d4

## 🪝 Debug Attach Bridge

RobotMCP ships with `robotmcp.attach.McpAttach`, a lightweight Robot Framework library that exposes the live `ExecutionContext` over a localhost HTTP bridge. When you debug a suite from VS Code (RobotCode) or another IDE, the bridge lets RobotMCP reuse the in-process variables, imports, and keyword search order instead of creating a separate context.

### MCP Server Setup

Example configuration with passed environment variables for Debug Bridge

#### Using UV

```json
{
  "servers": {
    "RobotMCP": {
      "type": "stdio",
      "command": "uv",
      "args": ["run", "src/robotmcp/server.py"],
      "env": {
        "ROBOTMCP_ATTACH_HOST": "127.0.0.1",
        "ROBOTMCP_ATTACH_PORT": "7317",
        "ROBOTMCP_ATTACH_TOKEN": "change-me",
        "ROBOTMCP_ATTACH_DEFAULT": "auto"
      }
    }
  }
}
```

#### Using Docker

{
  "servers": {
    "RobotMCP": {
      "command": "docker",
      "args": ["run", "-i", "--rm", "robotmcp"],
       "env": {
        "ROBOTMCP_ATTACH_HOST": "127.0.0.1",
        "ROBOTMCP_ATTACH_PORT": "7317",
        "ROBOTMCP_ATTACH_TOKEN": "change-me",
        "ROBOTMCP_ATTACH_DEFAULT": "auto"
      }
    }
  }
}

### Robot Framework setup

Import the library and start the serve loop inside the suite that you are debugging:

```robotframework
*** Settings ***
Library    robotmcp.attach.McpAttach    token=${DEBUG_TOKEN}

*** Variables ***
${DEBUG_TOKEN}    change-me

*** Test Cases ***
Serve From Debugger
    MCP Serve    port=7317    token=${DEBUG_TOKEN}    mode=blocking    poll_ms=100
    [Teardown]    MCP Stop
```

- `MCP Serve    port=7317    token=${TOKEN}    mode=blocking|step    poll_ms=100` — starts the HTTP server (if not running) and processes bridge commands. Use `mode=step` during keyword body execution to process exactly one queued request.
- `MCP Stop` — signals the serve loop to exit (used from the suite or remotely via RobotMCP `attach_stop_bridge`).
- `MCP Process Once` — processes a single pending request and returns immediately; useful when the suite polls between test actions.
- `MCP Start` — alias for `MCP Serve` for backwards compatibility.

The bridge binds to `127.0.0.1` by default and expects clients to send the shared token in the `X-MCP-Token` header.

### Configure RobotMCP to attach

Start `robotmcp.server` with attach routing by providing the bridge connection details via environment variables (token must match the suite):

```bash
export ROBOTMCP_ATTACH_HOST=127.0.0.1
export ROBOTMCP_ATTACH_PORT=7317          # optional, defaults to 7317
export ROBOTMCP_ATTACH_TOKEN=change-me    # optional, defaults to 'change-me'
export ROBOTMCP_ATTACH_DEFAULT=auto       # auto|force|off (auto routes when reachable)
export ROBOTMCP_ATTACH_STRICT=0           # set to 1/true to fail when bridge is unreachable
uv run python -m robotmcp.server
```

When `ROBOTMCP_ATTACH_HOST` is set, `execute_step(..., use_context=true)` and other context-aware tools first try to run inside the live debug session. Use the new MCP tools to manage the bridge from any agent:

- `attach_status` — reports configuration, reachability, and diagnostics from the bridge (`/diagnostics`).
- `attach_stop_bridge` — sends a `/stop` command, which in turn triggers `MCP Stop` in the debugged suite.

---

## 🎪 Example Workflows

### 🌐 Web Application Testing

**Prompt:**

```
Use RobotMCP to create a TestSuite and execute it step wise.
Create a test for https://www.saucedemo.com/ that:
- Logs in to https://www.saucedemo.com/ with valid credentials
- Adds two items to cart
- Completes checkout process
- Verifies success message

Use Selenium Library.
Execute the test suite stepwise and build the final version afterwards.

```

**Result:** Complete Robot Framework test suite with proper locators, assertions, and structure.

### 📱 Mobile App Testing

**Prompt:**

```
Use RobotMCP to create a TestSuite and execute it step wise.
It shall:
- Launch app from tests/appium/SauceLabs.apk
- Perform login flow
- Add products to cart
- Complete purchase

Appium server is running at http://localhost:4723
Execute the test suite stepwise and build the final version afterwards.
```

**Result:** Mobile test suite with AppiumLibrary keywords and device capabilities.

### 🔌 API Testing

**Prompt:**

```
Read the Restful Booker API documentation at https://restful-booker.herokuapp.com.
Use RobotMCP to create a TestSuite and execute it step wise.
It shall:

- Create a new booking
- Authenticate as admin
- Update the booking
- Delete the booking
- Verify each response

Execute the test suite stepwise and build the final version afterwards.
```

**Result:** API test suite using RequestsLibrary with proper error handling.

### 🧪 XML/Database Testing

**Prompt:**

```
Create a xml file with books and authors.
Use RobotMCP to create a TestSuite and execute it step wise.
It shall:
- Parse XML structure
- Validate specific nodes and attributes
- Assert content values
- Check XML schema compliance

Execute the test suite stepwise and build the final version afterwards.
```

**Result:** XML processing test using Robot Framework's XML library.

---

## 🔍 MCP Tools Overview

RobotMCP provides a comprehensive toolset organized by function. Highlights:

### Planning & Orchestration

- `analyze_scenario` – Convert natural language to structured test intent and spawn sessions.
- `recommend_libraries` – Suggest libraries (`mode="direct"`, `"sampling_prompt"`, or `"merge_samples"`).
- `manage_library_plugins` – List, reload, or diagnose library plugins from a single endpoint.

### Session & Execution

- `manage_session` – Initialize sessions, import resources/libraries, or set variables via `action`.
- `execute_step` – Execute keywords or `mode="evaluate"` expressions with optional `assign_to`.
- `execute_flow` – Build `if`/`for_each`/`try` control structures using RF context-first execution.

### Discovery & Documentation

- `find_keywords` – Unified keyword discovery (semantic, pattern, catalog, or session scopes).
- `get_keyword_info` – Retrieve keyword/library documentation or parse argument signatures (`mode="keyword"|"library"|"session"|"parse"`).

### Observability & Diagnostics

- `get_session_state` – Aggregate session insight (`summary`, `variables`, `page_source`, `application_state`, `validation`, `libraries`, `rf_context`).
- `check_library_availability` – Verify availability/install guidance for specific libraries (always includes `success`).
- `set_library_search_order` – Control keyword resolution precedence.
- `manage_attach` – Inspect or stop the attach bridge.

### Suite Lifecycle

- `build_test_suite` – Generate Robot Framework test files from validated steps.
- `run_test_suite` – Validate (`mode="dry"`) or execute (`mode="full"`) suites.

### Locator Guidance

- `get_locator_guidance` – Consolidated Browser/Selenium/Appium selector guidance with structured output.

---

## 🤝 Contributing

We welcome contributions! Here's how to get started:

1. **Fork** the repository
2. **Clone** your fork locally
3. **Install** development dependencies: `uv sync`
4. **Create** a feature branch
5. **Add** comprehensive tests for new functionality
6. **Run** tests: `uv run pytest tests/`
7. **Submit** a pull request

## 📄 License

Apache 2.0 License - see [LICENSE](LICENSE) file for details.

---

**⭐ Star us on GitHub if RobotMCP helps your test automation journey!**

Made with ❤️ for the Robot Framework and AI automation community.<|MERGE_RESOLUTION|>--- conflicted
+++ resolved
@@ -240,7 +240,6 @@
 }
 ```
 
-<<<<<<< HEAD
 **Hint:** 
 If you set up a virtual environment, make sure to also use the python executable from that venv to start the server.
 
@@ -260,9 +259,6 @@
 ### Claude Desktop
 
 **Location:** `~/Library/Application Support/Claude/claude_desktop_config.json` (macOS)
-=======
-**HTTP**
->>>>>>> a784a9d4
 
 **Using UV**
 
@@ -277,7 +273,6 @@
 }
 ```
 
-<<<<<<< HEAD
 **Using Docker**
 
 ```json
@@ -293,47 +288,6 @@
 
 ### Other AI Agents
 RobotMCP works with any MCP-compatible AI agent. Use the stdio configuration above.
-=======
-**Hint:**
-If you set up a virtual environment, make sure to also use the python executable from that venv to start the server.
-
-### Different Transport Modes
-
-RobotMCP supports multiple transport modes:
-
-- **STDIO** (default): Communicate via standard input/output streams.
-- **HTTP**: Start the server with `--transport http` and connect via HTTP.
-- **SSE**: Start the server with `--transport sse` and connect via Server-Sent Events.
-
-```bash
-uv run robotmcp.server --transport http --host 127.0.0.1 --port 8000
-
-uv run robotmcp.server --transport stdio
-```
-
-### Other CLI arguments
-
-#### Transport & Network
-
-- `--transport {stdio|http|sse}` – Communication protocol (default: `stdio`). Use `http` or `sse` for remote connections.
-- `--host <address>` – Bind address for HTTP/SSE transports (default: `127.0.0.1`).
-- `--port <port>` – Port for HTTP/SSE transports (default: `8000`).
-- `--path <path>` – URL path for HTTP/SSE endpoints (default: `/mcp`). Customize the endpoint path to avoid conflicts or fit your URL structure (e.g., `--path /api/mcp/`).
-
-#### Frontend Dashboard
-
-- `--with-frontend` – Enable the optional Django-based frontend dashboard.
-- `--without-frontend` – Disable the frontend, even if environment variables enable it.
-- `--frontend-host <address>` – Frontend server address (default: `127.0.0.1`).
-- `--frontend-port <port>` – Frontend server port (default: `8001`).
-- `--frontend-base-path <path>` – URL base path for frontend (default: `/`).
-- `--frontend-debug` – Enable Django debug mode for development.
-- `--frontend-no-debug` – Disable Django debug mode.
-
-#### Logging
-
-- `--log-level {DEBUG|INFO|WARNING|ERROR}` – Server logging level (default: `INFO`).
->>>>>>> a784a9d4
 
 ## 🪝 Debug Attach Bridge
 
